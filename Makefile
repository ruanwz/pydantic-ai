.DEFAULT_GOAL := all

.PHONY: .uv  # Check that uv is installed
.uv:
	@uv --version || echo 'Please install uv: https://docs.astral.sh/uv/getting-started/installation/'

.PHONY: .pre-commit  # Check that pre-commit is installed
.pre-commit:
	@pre-commit -V || echo 'Please install pre-commit: https://pre-commit.com/'

.PHONY: install  # Install the package, dependencies, and pre-commit for local development
install: .uv .pre-commit
	uv sync --frozen --all-extras --all-packages --group lint --group docs
	pre-commit install --install-hooks

.PHONY: sync  # Update local packages and uv.lock
sync: .uv
	uv sync --all-extras --all-packages --group lint --group docs

.PHONY: format  # Format the code
format:
	uv run ruff format
	uv run ruff check --fix --fix-only

.PHONY: lint  # Lint the code
lint:
	uv run ruff format --check
	uv run ruff check

.PHONY: typecheck-pyright
typecheck-pyright:
	@# PYRIGHT_PYTHON_IGNORE_WARNINGS avoids the overhead of making a request to github on every invocation
	PYRIGHT_PYTHON_IGNORE_WARNINGS=1 uv run pyright

.PHONY: typecheck-mypy
typecheck-mypy:
	uv run mypy --strict tests/typed_agent.py

.PHONY: typecheck  # Run static type checking
typecheck: typecheck-pyright

.PHONY: typecheck-both  # Run static type checking with both Pyright and Mypy
typecheck-both: typecheck-pyright typecheck-mypy

.PHONY: test  # Run tests and collect coverage data
test:
	uv run coverage run -m pytest
	@uv run coverage report

.PHONY: test-all-python  # Run tests on Python 3.9 to 3.13
test-all-python:
	UV_PROJECT_ENVIRONMENT=.venv39 uv run --python 3.9 --all-extras coverage run -p -m pytest
	UV_PROJECT_ENVIRONMENT=.venv310 uv run --python 3.10 --all-extras coverage run -p -m pytest
	UV_PROJECT_ENVIRONMENT=.venv311 uv run --python 3.11 --all-extras coverage run -p -m pytest
	UV_PROJECT_ENVIRONMENT=.venv312 uv run --python 3.12 --all-extras coverage run -p -m pytest
	UV_PROJECT_ENVIRONMENT=.venv313 uv run --python 3.13 --all-extras coverage run -p -m pytest
	@uv run coverage combine
	@uv run coverage report

.PHONY: testcov  # Run tests and generate a coverage report
testcov: test
	@echo "building coverage html"
	@uv run coverage html

.PHONY: update-examples  # update documentation examples
<<<<<<< HEAD
=======
update-examples:
>>>>>>> 08808eb7
	uv run -m pytest --update-examples

# `--no-strict` so you can build the docs without insiders packages
.PHONY: docs  # Build the documentation
docs:
	uv run mkdocs build --no-strict

# `--no-strict` so you can build the docs without insiders packages
.PHONY: docs-serve  # Build and serve the documentation
docs-serve:
	uv run mkdocs serve --no-strict

.PHONY: .docs-insiders-install # install insiders packages for docs if necessary
.docs-insiders-install:
ifeq ($(shell uv pip show mkdocs-material | grep -q insiders && echo 'installed'), installed)
	@echo 'insiders packages already installed'
else ifeq ($(PPPR_TOKEN),)
	@echo "Error: PPPR_TOKEN is not set, can't install insiders packages"
	@exit 1
else
	@echo 'installing insiders packages...'
	@uv pip install -U \
		--extra-index-url https://pydantic:${PPPR_TOKEN}@pppr.pydantic.dev/simple/ \
		mkdocs-material mkdocstrings-python
endif

.PHONY: docs-insiders  # Build the documentation using insiders packages
docs-insiders: .docs-insiders-install
	uv run --no-sync mkdocs build -f mkdocs.insiders.yml

.PHONY: docs-serve-insiders  # Build and serve the documentation using insiders packages
docs-serve-insiders: .docs-insiders-install
	uv run --no-sync mkdocs serve -f mkdocs.insiders.yml

.PHONY: cf-pages-build  # Install uv, install dependencies and build the docs, used on CloudFlare Pages
cf-pages-build:
	curl -LsSf https://astral.sh/uv/install.sh | sh
	uv python install 3.12
	uv sync --python 3.12 --frozen --group docs
	uv pip install -U \
		--extra-index-url https://pydantic:${PPPR_TOKEN}@pppr.pydantic.dev/simple/ \
		mkdocs-material mkdocstrings-python
	uv pip freeze
	uv run --no-sync mkdocs build -f mkdocs.insiders.yml

.PHONY: all
all: format lint typecheck testcov<|MERGE_RESOLUTION|>--- conflicted
+++ resolved
@@ -63,10 +63,7 @@
 	@uv run coverage html
 
 .PHONY: update-examples  # update documentation examples
-<<<<<<< HEAD
-=======
 update-examples:
->>>>>>> 08808eb7
 	uv run -m pytest --update-examples
 
 # `--no-strict` so you can build the docs without insiders packages
